from setuptools import setup, find_packages

from perseuspy import __version__

import os
def read(fname):
    return open(os.path.join(os.path.dirname(__file__), fname)).read()

setup(name='perseuspy',
        version=__version__,
        description='Utilities for integrating python scripts into Perseus workflows',
        long_description=read('README.rst'),
        url='http://www.github.com/jdrudolph/perseuspy',
        author='Jan Rudolph',
        author_email='jan.daniel.rudolph@gmail.com',
        license='MIT',
<<<<<<< HEAD
        packages=find_packages(),
        install_requires=['pandas >= 0.19'],
=======
        packages=['perseuspy'],
        install_requires=['pandas >= 0.19', 'networkx'],
>>>>>>> 30cb5169
        test_suite = 'nose.collector',
        test_require= ['nose']
) 

<|MERGE_RESOLUTION|>--- conflicted
+++ resolved
@@ -1,27 +1,22 @@
-from setuptools import setup, find_packages
-
-from perseuspy import __version__
-
-import os
-def read(fname):
-    return open(os.path.join(os.path.dirname(__file__), fname)).read()
-
-setup(name='perseuspy',
-        version=__version__,
-        description='Utilities for integrating python scripts into Perseus workflows',
-        long_description=read('README.rst'),
-        url='http://www.github.com/jdrudolph/perseuspy',
-        author='Jan Rudolph',
-        author_email='jan.daniel.rudolph@gmail.com',
-        license='MIT',
-<<<<<<< HEAD
-        packages=find_packages(),
-        install_requires=['pandas >= 0.19'],
-=======
-        packages=['perseuspy'],
-        install_requires=['pandas >= 0.19', 'networkx'],
->>>>>>> 30cb5169
-        test_suite = 'nose.collector',
-        test_require= ['nose']
-) 
-
+from setuptools import setup, find_packages
+
+from perseuspy import __version__
+
+import os
+def read(fname):
+    return open(os.path.join(os.path.dirname(__file__), fname)).read()
+
+setup(name='perseuspy',
+        version=__version__,
+        description='Utilities for integrating python scripts into Perseus workflows',
+        long_description=read('README.rst'),
+        url='http://www.github.com/jdrudolph/perseuspy',
+        author='Jan Rudolph',
+        author_email='jan.daniel.rudolph@gmail.com',
+        license='MIT',
+        packages=find_packages(),
+        install_requires=['pandas >= 0.19', 'networkx'],
+        test_suite = 'nose.collector',
+        test_require= ['nose']
+) 
+
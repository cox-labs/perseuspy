--- conflicted
+++ resolved
@@ -53,11 +53,8 @@
     param = parameters.find(".//SingleChoiceParam[@Name='{name}']".format(name=name))
     value = int(param.find('Value').text)
     values = param.find('Values')
-<<<<<<< HEAD
     if value < 0:
         return value
-    return type_converter(values[value].text)
-=======
     return type_converter(values[value].text)
 
 def multiChoiceParam(parameters, name, type_converter = str):
@@ -65,7 +62,7 @@
     :param parameters: the parameters tree.
     :param name: the name of the parameter.
     :param type_converter: function to convert the chosen value to a different type (e.g. str, float, int). default = 'str'
-	:returns dictionary: value -> values
+    :returns dictionary: value -> values
     """
     param = parameters.find(".//MultiChoiceParam[@Name='{name}']".format(name=name))
     value = param.find('Value')
@@ -73,5 +70,4 @@
     multiparam = {}
     for item in value.findall('Item'):
         multiparam[int(item.text)] = type_converter(values[int(item.text)].text)
-    return multiparam
->>>>>>> 30cb5169
+    return multiparam